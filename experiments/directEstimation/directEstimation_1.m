%% 1. Localiza todos los metrics.csv partiendo de la carpeta “results” al lado de tu script
scriptDir  = fileparts(mfilename('fullpath'));
resultsDir = fullfile(scriptDir, 'experiment-1');      
files      = dir(fullfile(resultsDir, '**', 'metrics.csv'));

%% 2. Lee y concatena todas las tablas
All = table();
for k = 1:numel(files)
    % Lee el CSV (cada uno contiene 10 filas = 10 runs de esa configuración)
    T = readtable(fullfile(files(k).folder, files(k).name));
    
    % Añade al DataFrame maestro
    All = [All; T];  %#ok<AGROW>
end

%% 3.a Agrupa por (gamma, num_trajectories) y calcula el success_rate medio, recompensa media
[G, gammaVals, trajVals] = findgroups(All.gamma, All.num_trajectories);
succMean = splitapply(@mean, All.success_rate, G);
rewMean  = splitapply(@mean, All.mean_reward,  G);
stepsMean = splitapply(@mean, All.mean_steps,   G);
timeMean = splitapply(@mean, All.training_time,   G);

% Construye tabla resumen
Summary = table(gammaVals, trajVals, succMean, rewMean, stepsMean, timeMean, ...
                'VariableNames', {'gamma','num_trajectories','succMean', 'rewMean', 'stepsMean', 'timeMean'});

%% 3.b Calcula e imprime IC 95% para cada combinación
n     = 10;              % número de runs por combinación
alpha = 0.05;            % nivel de significación para 95% IC
tVal  = tinv(1 - alpha/2, n-1);  % t_{0.975,9}

fprintf('  γ     traj     Métrica       Media      IC_lower    IC_upper\n');
fprintf('---------------------------------------------------------------\n');

for i = 1:height(Summary)
    g  = Summary.gamma(i);
    tr = Summary.num_trajectories(i);
    % máscara para esta combinación
    mask = All.gamma==g & All.num_trajectories==tr;
<<<<<<< HEAD

=======
    
>>>>>>> 49a5e089
    % Success rate
    x = All.success_rate(mask);
    mu = mean(x); s = std(x);
    h = tVal * s / sqrt(n);
    fprintf(' %.2f   %5d   Success-rate  %7.3f   [%6.3f, %6.3f]\n', ...
            g, tr, mu, mu-h, mu+h);
<<<<<<< HEAD

=======
    
>>>>>>> 49a5e089
    % Recompensa media
    x = All.mean_reward(mask);
    mu = mean(x); s = std(x);
    h = tVal * s / sqrt(n);
    fprintf(' %.2f   %5d   Rew. media    %7.3f   [%6.3f, %6.3f]\n', ...
            g, tr, mu, mu-h, mu+h);
<<<<<<< HEAD

=======
    
>>>>>>> 49a5e089
    % Pasos medios
    x = All.mean_steps(mask);
    mu = mean(x); s = std(x);
    h = tVal * s / sqrt(n);
    fprintf(' %.2f   %5d   Steps medios  %7.1f   [%6.1f, %6.1f]\n', ...
            g, tr, mu, mu-h, mu+h);
<<<<<<< HEAD

=======
    
>>>>>>> 49a5e089
    % Tiempo medio
    x = All.training_time(mask);
    mu = mean(x); s = std(x);
    h = tVal * s / sqrt(n);
    fprintf(' %.2f   %5d   Time (s)      %7.2f   [%6.2f, %6.2f]\n\n', ...
            g, tr, mu, mu-h, mu+h);
end

%% 4. Pivota para la heat-map
GammaU = unique(Summary.gamma);                   % ejes X
TrajU  = unique(Summary.num_trajectories, 'stable'); % ejes Y
SuccMat = nan(numel(TrajU), numel(GammaU));
RewMat  = nan(size(SuccMat));
StepMat  = nan(size(SuccMat));
TimeMat  = nan(size(SuccMat));

for i = 1:height(Summary)
    xi = find(GammaU == Summary.gamma(i));
    yi = find(TrajU  == Summary.num_trajectories(i));
    SuccMat(yi, xi) = Summary.succMean(i);
    RewMat(yi,xi) = Summary.rewMean(i);
    StepMat(yi, xi) = Summary.stepsMean(i);
    TimeMat(yi, xi) = Summary.timeMean(i);
end

%% 5. Dibuja el heat-map de success-rate, recompensa media
figure
h = heatmap( ...
    GammaU, ...                % etiquetas X = gamma
    TrajU, ...                 % etiquetas Y = num_trajectories
    SuccMat, ...               % matriz de valores
    'Colormap', parula, ...
    'ColorLimits', [0 1] ...   % success_rate ∈ [0,1]
);
xlabel('\gamma')
ylabel('# Trayectorias')
title('Success-rate medio por combinación')

figure
h1 = heatmap(GammaU, TrajU, RewMat, ...
    'Colormap', parula, ...
    'ColorLimits', [min(RewMat(:)) max(RewMat(:))]);
xlabel('\gamma')
ylabel('# Trayectorias')
title('Recompensa media por combinación')

figure
h1 = heatmap(GammaU, TrajU, StepMat, ...
    'Colormap', parula, ...
    'ColorLimits', [min(StepMat(:)) max(StepMat(:))]);
xlabel('\gamma')
ylabel('# Trayectorias')
title('Número de pasos medio por combinación')

%% 6. Boxplots de tiempo medio para las 3 mejores configuraciones
% Configuraciones hardcodeadas: [gamma, num_trajectories]
best = [0.99,  500;
        0.99, 1000;
        0.95, 1000];

% Prepara vectores para el boxplot
times  = [];
groups = [];
labels = cell(size(best,1),1);

for i = 1:size(best,1)
    g = best(i,1);
    t = best(i,2);
    % Filtra en 'All' los runs de la config actual
    mask = All.gamma==g & All.num_trajectories==t;
    tt   = All.training_time(mask);
    % Acumula
    times  = [times;  tt];
    groups = [groups; repmat(i, numel(tt), 1)];
    % Etiqueta "γ=… / n=…"
    labels{i} = sprintf('γ=%.2f, n=%d', g, t);
end

% Dibuja el boxplot
figure
boxplot(times, groups, ...
        'Labels', labels, ...
        'LabelOrientation','inline', ...
        'Whisker',1.5)   % puedes ajustar whisker si quieres
ylabel('Tiempo de entrenamiento (s)')
title('Distribución de tiempos (3 mejores config.)')
grid on<|MERGE_RESOLUTION|>--- conflicted
+++ resolved
@@ -37,44 +37,28 @@
     tr = Summary.num_trajectories(i);
     % máscara para esta combinación
     mask = All.gamma==g & All.num_trajectories==tr;
-<<<<<<< HEAD
-
-=======
     
->>>>>>> 49a5e089
     % Success rate
     x = All.success_rate(mask);
     mu = mean(x); s = std(x);
     h = tVal * s / sqrt(n);
     fprintf(' %.2f   %5d   Success-rate  %7.3f   [%6.3f, %6.3f]\n', ...
             g, tr, mu, mu-h, mu+h);
-<<<<<<< HEAD
-
-=======
     
->>>>>>> 49a5e089
     % Recompensa media
     x = All.mean_reward(mask);
     mu = mean(x); s = std(x);
     h = tVal * s / sqrt(n);
     fprintf(' %.2f   %5d   Rew. media    %7.3f   [%6.3f, %6.3f]\n', ...
             g, tr, mu, mu-h, mu+h);
-<<<<<<< HEAD
-
-=======
     
->>>>>>> 49a5e089
     % Pasos medios
     x = All.mean_steps(mask);
     mu = mean(x); s = std(x);
     h = tVal * s / sqrt(n);
     fprintf(' %.2f   %5d   Steps medios  %7.1f   [%6.1f, %6.1f]\n', ...
             g, tr, mu, mu-h, mu+h);
-<<<<<<< HEAD
-
-=======
     
->>>>>>> 49a5e089
     % Tiempo medio
     x = All.training_time(mask);
     mu = mean(x); s = std(x);
